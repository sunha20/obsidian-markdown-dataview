--- conflicted
+++ resolved
@@ -1,694 +1,660 @@
-<<<<<<< HEAD
-import { App, debounce, Plugin, PluginSettingTab, Setting, TAbstractFile, TFile, TFolder, TextComponent, ToggleComponent } from 'obsidian';
-=======
-import { App, debounce, normalizePath, Plugin, PluginSettingTab, Setting, TAbstractFile, TFile, TFolder } from "obsidian";
->>>>>>> 72fb8521
-
-enum FolderNoteType {
-	InsideFolder = "INSIDE_FOLDER",
-	OutsideFolder = "OUTSIDE_FOLDER",
-}
-
-enum WaypointType {
-	Waypoint = "waypoint",
-	Landmark = "landmark",
-}
-
-interface WaypointSettings {
-<<<<<<< HEAD
-	waypointFlag: string
-	stopScanAtFolderNotes: boolean,
-	showFolderNotes: boolean,
-	showNonMarkdownFiles: boolean,
-	debugLogging: boolean,
-	useWikiLinks: boolean,
-	showEnclosingNote: boolean,
-	folderNoteType: string,
-	useSpaces: boolean,
-	numSpaces: number,
-=======
-	waypointFlag: string;
-	landmarkFlag: string;
-	stopScanAtFolderNotes: boolean;
-	showFolderNotes: boolean;
-	showNonMarkdownFiles: boolean;
-	debugLogging: boolean;
-	useWikiLinks: boolean;
-	showEnclosingNote: boolean;
-	folderNoteType: string;
-	ignorePaths: string[];
->>>>>>> 72fb8521
-}
-
-const DEFAULT_SETTINGS: WaypointSettings = {
-	waypointFlag: "%% Waypoint %%",
-	landmarkFlag: "%% Landmark %%",
-	stopScanAtFolderNotes: false,
-	showFolderNotes: false,
-	showNonMarkdownFiles: false,
-	debugLogging: false,
-	useWikiLinks: true,
-	showEnclosingNote: false,
-	folderNoteType: FolderNoteType.InsideFolder,
-<<<<<<< HEAD
-	useSpaces: false,
-	numSpaces: 2,
-}
-=======
-	ignorePaths: ["_attachments"],
-};
->>>>>>> 72fb8521
-
-export default class Waypoint extends Plugin {
-	static readonly BEGIN_WAYPOINT = "%% Begin Waypoint %%";
-	static readonly END_WAYPOINT = "%% End Waypoint %%";
-	static readonly BEGIN_LANDMARK = "%% Begin Landmark %%";
-	static readonly END_LANDMARK = "%% End Landmark %%";
-
-	foldersWithChanges = new Set<TFolder>();
-	settings: WaypointSettings;
-
-	async onload() {
-		await this.loadSettings();
-		this.addCommand({
-			id: "go_to_parent_waypoint",
-			name: "Go to parent Waypoint",
-			callback: async () => {
-				const curFile = this.app.workspace.getActiveFile();
-				const [, parentPoint] = await this.locateParentPoint(curFile, false);
-				this.app.workspace.activeLeaf.openFile(parentPoint);
-			},
-		});
-		this.app.workspace.onLayoutReady(async () => {
-			// Register events after layout is built to avoid initial wave of 'create' events
-			this.registerEvent(
-				this.app.vault.on("create", (file) => {
-					this.log("create " + file.name);
-					this.foldersWithChanges.add(file.parent);
-					this.scheduleUpdate();
-				})
-			);
-			this.registerEvent(
-				this.app.vault.on("delete", (file) => {
-					this.log("delete " + file.name);
-					const parentFolder = this.getParentFolder(file.path);
-					if (parentFolder !== null) {
-						this.foldersWithChanges.add(parentFolder);
-						this.scheduleUpdate();
-					}
-				})
-			);
-			this.registerEvent(
-				this.app.vault.on("rename", (file, oldPath) => {
-					this.log("rename " + file.name);
-					this.foldersWithChanges.add(file.parent);
-					const parentFolder = this.getParentFolder(oldPath);
-					if (parentFolder !== null) {
-						this.foldersWithChanges.add(parentFolder);
-					}
-					this.scheduleUpdate();
-				})
-			);
-			this.registerEvent(this.app.vault.on("modify", this.detectFlags));
-		});
-
-		// This adds a settings tab so the user can configure various aspects of the plugin
-		this.addSettingTab(new WaypointSettingsTab(this.app, this));
-	}
-
-	onunload() {}
-
-	detectFlags = async (file: TFile) => {
-		this.detectFlag(file, WaypointType.Waypoint);
-		this.detectFlag(file, WaypointType.Landmark);
-	};
-
-	/**
-	 * Scan the given file for the waypoint flag. If found, update the waypoint.
-	 * @param file The file to scan
-	 */
-	detectFlag = async (file: TFile, flagType: WaypointType) => {
-		this.log("Modification on " + file.name);
-		this.log("Scanning for " + flagType + " flags...");
-		const waypointFlag = await this.getWaypointFlag(flagType);
-		const text = await this.app.vault.cachedRead(file);
-		const lines: string[] = text.split("\n");
-		for (let i = 0; i < lines.length; i++) {
-			if (lines[i].trim().includes(waypointFlag)) {
-				if (this.isFolderNote(file)) {
-<<<<<<< HEAD
-					this.log("Found waypoint flag in folder note!");
-					await this.updateWaypoint(file);
-					await this.updateParentWaypoint(file.parent, this.settings.folderNoteType === FolderNoteType.OutsideFolder);
-=======
-					this.log("Found " + flagType + " flag in folder note!");
-					await this.updateWaypoint(file, flagType);
-					await this.updateParentPoint(file.parent, this.settings.folderNoteType === FolderNoteType.OutsideFolder);
->>>>>>> 72fb8521
-					return;
-				} else if (file.parent.isRoot()) {
-					this.log("Found " + flagType + " flag in root folder.");
-					this.printError(file, `%% Error: Cannot create a ` + flagType + ` in the root folder of your vault. For more information, check the instructions [here](https://github.com/IdreesInc/Waypoint) %%`, flagType);
-					return;
-				} else {
-					this.log("Found " + flagType + " flag in invalid note.");
-					this.printError(file, `%% Error: Cannot create a ` + flagType + ` in a note that's not the folder note. For more information, check the instructions [here](https://github.com/IdreesInc/Waypoint) %%`, flagType);
-					return;
-				}
-			}
-		}
-		this.log("No " + flagType + " flags found.");
-	};
-
-	isFolderNote(file: TFile): boolean {
-		if (this.settings.folderNoteType === FolderNoteType.InsideFolder) {
-			return file.basename == file.parent.name;
-		}
-		if (file.parent) {
-			return this.app.vault.getAbstractFileByPath(this.getCleanParentPath(file) + file.basename) instanceof TFolder;
-		}
-		return false;
-	}
-
-	getCleanParentPath(node: TAbstractFile): string {
-		if (node.parent instanceof TFolder && node.parent.isRoot()) {
-			return "";
-		}
-		return node.parent.path + "/";
-	}
-
-	async printError(file: TFile, error: string, flagType: WaypointType) {
-		this.log("Creating " + flagType + " error in " + file.path);
-		const text = await this.app.vault.read(file);
-		const lines: string[] = text.split("\n");
-		let waypointIndex = -1;
-		const pointFlag = await this.getWaypointFlag(flagType);
-		for (let i = 0; i < lines.length; i++) {
-			const trimmed = lines[i].trim();
-			if (trimmed.includes(pointFlag)) {
-				waypointIndex = i;
-			}
-		}
-		if (waypointIndex === -1) {
-			console.error("Error: No " + flagType + " flag found while trying to print error.");
-			return;
-		}
-		lines.splice(waypointIndex, 1, error);
-		await this.app.vault.modify(file, lines.join("\n"));
-	}
-
-	/**
-	 * Get the string indices of the begin and end points for the given waypoint.
-	 */
-	async getWaypointBounds(flag: string): Promise<[string, string] | [null, null]> {
-		if (flag === WaypointType.Waypoint) {
-			return [Waypoint.BEGIN_WAYPOINT, Waypoint.END_WAYPOINT];
-		}
-		if (flag === WaypointType.Landmark) {
-			return [Waypoint.BEGIN_LANDMARK, Waypoint.END_LANDMARK];
-		}
-		return [null, null];
-	}
-
-	/**
-	 * Get the indicator for the given waypoint type.
-	 */
-	async getWaypointFlag(type: WaypointType): Promise<string> | null {
-		if (type === WaypointType.Waypoint) {
-			return this.settings.waypointFlag;
-		} else if (type === WaypointType.Landmark) {
-			return this.settings.landmarkFlag;
-		}
-		console.error("Error: Invalid waypoint type: " + type);
-		return null;
-	}
-
-	/**
-	 * Given a file with a waypoint flag, generate a file tree representation and update the waypoint text.
-	 * @param file The file to update
-	 */
-	async updateWaypoint(file: TFile, flagType: WaypointType) {
-		this.log("Updating " + flagType + " in " + file.path);
-		let fileTree;
-		if (this.settings.folderNoteType === FolderNoteType.InsideFolder) {
-			fileTree = await this.getFileTreeRepresentation(file.parent, file.parent, 0, true);
-		} else {
-			const folder = this.app.vault.getAbstractFileByPath(this.getCleanParentPath(file) + file.basename);
-			if (folder instanceof TFolder) {
-				fileTree = await this.getFileTreeRepresentation(file.parent, folder, 0, true);
-			}
-		}
-<<<<<<< HEAD
-		const waypoint = `${Waypoint.BEGIN_WAYPOINT}\n${fileTree}\n${Waypoint.END_WAYPOINT}`;
-=======
-		const [beginWaypoint, endWaypoint] = await this.getWaypointBounds(flagType);
-		let waypoint = `${beginWaypoint}\n${fileTree}\n\n${endWaypoint}`;
-		if (beginWaypoint === null || endWaypoint === null) {
-			console.error('Error: Waypoint bounds not found, unable to continue.');
-			return;
-		}
-		const waypointFlag = await this.getWaypointFlag(flagType);
->>>>>>> 72fb8521
-		const text = await this.app.vault.read(file);
-		const lines: string[] = text.split("\n");
-		let waypointStart = -1;
-		let waypointEnd = -1;
-		let isCallout;
-		// Whether this is the first time we are creating the waypoint
-		let initialWaypoint = false;
-		for (let i = 0; i < lines.length; i++) {
-			const trimmed = lines[i].trim();
-			if (waypointStart === -1 && (trimmed.includes(waypointFlag) || trimmed.includes(beginWaypoint))) {
-				isCallout = trimmed.startsWith(">");
-				initialWaypoint = trimmed.includes(waypointFlag);
-				waypointStart = i;
-				continue;
-			}
-			if (waypointStart !== -1 && trimmed === endWaypoint) {
-				waypointEnd = i;
-				break;
-			}
-		}
-		if (waypointStart === -1) {
-			console.error("Error: No " + flagType + " found while trying to update " + file.path);
-			return;
-		}
-		this.log(flagType + " found at " + waypointStart + " to " + waypointEnd);
-		if (isCallout) {
-			if (initialWaypoint) {
-				// Add callout block prefix to the waypoint
-				const prefix = flagType === WaypointType.Landmark ? "[!landmark]\n" : "[!waypoint]\n";
-				waypoint = prefix + waypoint;
-			}
-			// Prefix each line with ">" to make it a callout
-			const waypointLines = waypoint.split("\n");
-			const updatedLines = waypointLines.map((line) => `>${line}`);
-			waypoint = updatedLines.join("\n");
-		}
-		lines.splice(waypointStart, waypointEnd !== -1 ? waypointEnd - waypointStart + 1 : 1, waypoint);
-		await this.app.vault.modify(file, lines.join("\n"));
-	}
-
-	/**
-	 * Generate a file tree representation of the given folder.
-	 * @param rootNode The root of the file tree that will be generated
-	 * @param node The current node in our recursive descent
-	 * @param indentLevel How many levels of indentation to draw
-	 * @param topLevel Whether this is the top level of the tree or not
-	 * @returns The string representation of the tree, or null if the node is not a file or folder
-	 */
-<<<<<<< HEAD
-	async getFileTreeRepresentation(rootNode: TFolder, node: TAbstractFile, indentLevel: number, topLevel = false): Promise<string>|null {
-		const indent = this.settings.useSpaces ? (" ").repeat(this.settings.numSpaces) : "	";
-		const bullet = indent.repeat(indentLevel) + "-";
-=======
-	async getFileTreeRepresentation(rootNode: TFolder, node: TAbstractFile, indentLevel: number, topLevel = false): Promise<string> | null {
-		const bullet = "  ".repeat(indentLevel) + "-";
-		if (!(node instanceof TFile) && !(node instanceof TFolder)) {
-			return null;
-		}
-		this.log(node.path);
-		if (this.ignorePath(node.path)) {
-			return null;
-		}
->>>>>>> 72fb8521
-		if (node instanceof TFile) {
-			if (this.settings.debugLogging) {
-				console.log(node);
-			}
-			// Print the file name
-			if (node.extension == "md") {
-				if (this.settings.useWikiLinks) {
-					return `${bullet} [[${node.basename}]]`;
-				}
-				return `${bullet} [${node.basename}](${this.getEncodedUri(rootNode, node)})`;
-			}
-			if (this.settings.showNonMarkdownFiles) {
-				if (this.settings.useWikiLinks) {
-					return `${bullet} [[${node.name}]]`;
-				}
-				return `${bullet} [${node.name}](${this.getEncodedUri(rootNode, node)})`;
-			}
-			return null;
-		}
-		let text = "";
-		if (!topLevel || this.settings.showEnclosingNote) {
-			// Print the folder name
-			text = `${bullet} **${node.name}**`;
-			let folderNote;
-			if (this.settings.folderNoteType === FolderNoteType.InsideFolder) {
-				folderNote = this.app.vault.getAbstractFileByPath(node.path + "/" + node.name + ".md");
-			} else if (node.parent) {
-				folderNote = this.app.vault.getAbstractFileByPath(node.parent.path + "/" + node.name + ".md");
-			}
-			if (folderNote instanceof TFile) {
-				if (this.settings.useWikiLinks) {
-					text = `${bullet} **[[${folderNote.basename}]]**`;
-				}
-				text = `${bullet} **[${folderNote.basename}](${this.getEncodedUri(rootNode, folderNote)})**`;
-				if (!topLevel) {
-					if (this.settings.stopScanAtFolderNotes) {
-						return text;
-					}
-					const content = await this.app.vault.cachedRead(folderNote);
-					if (content.includes(Waypoint.BEGIN_WAYPOINT) || content.includes(this.settings.waypointFlag)) {
-						return text;
-					}
-				}
-			}
-		}
-		if (!node.children || node.children.length == 0) {
-			return `${bullet} **${node.name}**`;
-		}
-		// Print the files and nested folders within the folder
-		let children = node.children;
-		children = children.sort((a, b) => {
-			return a.name.localeCompare(b.name, undefined, {
-				numeric: true,
-				sensitivity: "base",
-			});
-		});
-		if (!this.settings.showFolderNotes) {
-			if (this.settings.folderNoteType === FolderNoteType.InsideFolder) {
-				children = children.filter((child) => (this.settings.showFolderNotes || child.name !== node.name + ".md") && !this.ignorePath(child.path));
-			} else {
-				const folderNames = new Set();
-				for (const element of children) {
-					if (element instanceof TFolder) {
-						folderNames.add(element.name + ".md");
-					}
-				}
-				children = children.filter((child) => (child instanceof TFolder || !folderNames.has(child.name)) && !this.ignorePath(child.path));
-			}
-		}
-		if (children.length > 0) {
-			const nextIndentLevel = topLevel && !this.settings.showEnclosingNote ? indentLevel : indentLevel + 1;
-			text += (text === "" ? "" : "\n") + (await Promise.all(children.map((child) => this.getFileTreeRepresentation(rootNode, child, nextIndentLevel)))).filter(Boolean).join("\n");
-		}
-		return text;
-	}
-
-	/**
-	 * Generate an encoded URI path to the given file that is relative to the given root.
-	 * @param rootNode The from which the relative path will be generated
-	 * @param node The node to which the path will be generated
-	 * @returns The encoded path
-	 */
-	getEncodedUri(rootNode: TFolder, node: TAbstractFile) {
-		if (rootNode.isRoot()) {
-			return `./${encodeURI(node.path)}`;
-		}
-		return `./${encodeURI(node.path.substring(rootNode.path.length + 1))}`;
-	}
-
-	ignorePath(path: string): boolean {
-		let found = false;
-		this.settings.ignorePaths.forEach((comparePath) => {
-			const regex = new RegExp(comparePath);
-			if (path.match(regex)) {
-				this.log(`Ignoring path: ${path}`);
-				found = true;
-			}
-		});
-		if (found) {
-			return true;
-		}
-		return false;
-	}
-
-	/**
-	 * Scan the changed folders and their ancestors for waypoints and update them if found.
-	 */
-	updateChangedFolders = async () => {
-		this.log("Updating changed folders...");
-		this.foldersWithChanges.forEach((folder) => {
-			this.log("Updating " + folder.path);
-			this.updateParentPoint(folder, true);
-		});
-		this.foldersWithChanges.clear();
-	};
-
-	/**
-	 * Schedule an update for the changed folders after debouncing to prevent excessive updates.
-	 */
-	scheduleUpdate = debounce(this.updateChangedFolders.bind(this), 500, true);
-
-	/**
-	 * Update the ancestor waypoint (if any) of the given file/folder.
-	 * @param node The node to start the search from
-	 * @param includeCurrentNode Whether to include the given folder in the search
-	 */
-	updateParentPoint = async (node: TAbstractFile, includeCurrentNode: boolean) => {
-		const [parentFlag, parentPoint] = await this.locateParentPoint(node, includeCurrentNode);
-		if (parentPoint === null) {
-			return;
-		}
-		this.updateWaypoint(parentPoint, parentFlag);
-		this.updateParentPoint(parentPoint.parent, false);
-	};
-
-	/**
-	 * Locate the ancestor waypoint (if any) of the given file/folder.
-	 * @param node The node to start the search from
-	 * @param includeCurrentNode Whether to include the given folder in the search
-	 * @returns The ancestor waypoint, or null if none was found
-	 */
-	async locateParentPoint(node: TAbstractFile, includeCurrentNode: boolean): Promise<[WaypointType, TFile]> {
-		this.log("Locating parent flag and file of " + node.name);
-		let folder = includeCurrentNode ? node : node.parent;
-		while (folder) {
-			let folderNote;
-			if (this.settings.folderNoteType === FolderNoteType.InsideFolder) {
-				folderNote = this.app.vault.getAbstractFileByPath(folder.path + "/" + folder.name + ".md");
-			} else {
-				if (folder.parent) {
-					folderNote = this.app.vault.getAbstractFileByPath(this.getCleanParentPath(folder) + folder.name + ".md");
-				}
-			}
-			if (folderNote instanceof TFile) {
-				this.log("Found folder note: " + folderNote.path);
-				const text = await this.app.vault.cachedRead(folderNote);
-				if (text.includes(Waypoint.BEGIN_WAYPOINT) || text.includes(this.settings.waypointFlag)) {
-					this.log("Found parent waypoint!");
-					return [WaypointType.Waypoint, folderNote];
-				}
-				if (text.includes(Waypoint.BEGIN_LANDMARK) || text.includes(this.settings.landmarkFlag)) {
-					this.log("Found parent landmark!");
-					return [WaypointType.Landmark, folderNote];
-				}
-			}
-			folder = folder.parent;
-		}
-		this.log("No parent flag found.");
-		return [null, null];
-	}
-
-	/**
-	 * Get the parent folder of the given filepath if it exists.
-	 * @param path The filepath to search
-	 * @returns The parent folder, or null if none exists
-	 */
-	getParentFolder(path: string): TFolder {
-		const abstractFile = this.app.vault.getAbstractFileByPath(path.split("/").slice(0, -1).join("/"));
-		if (abstractFile instanceof TFolder) {
-			return abstractFile;
-		}
-		return null;
-	}
-
-	log(message: string) {
-		if (this.settings.debugLogging) {
-			console.log(message);
-		}
-	}
-
-	async loadSettings() {
-		this.settings = Object.assign({}, DEFAULT_SETTINGS, await this.loadData());
-	}
-
-	async saveSettings() {
-		await this.saveData(this.settings);
-	}
-}
-
-class WaypointSettingsTab extends PluginSettingTab {
-	plugin: Waypoint;
-
-	constructor(app: App, plugin: Waypoint) {
-		super(app, plugin);
-		this.plugin = plugin;
-	}
-
-	display(): void {
-		const { containerEl } = this;
-		containerEl.empty();
-		containerEl.createEl("h2", { text: "Waypoint Settings" });
-		new Setting(this.containerEl)
-			.setName("Folder Note Style")
-			.setDesc("Select the style of folder note used.")
-			.addDropdown((dropdown) =>
-				dropdown
-					.addOption(FolderNoteType.InsideFolder, "Folder Name Inside")
-					.addOption(FolderNoteType.OutsideFolder, "Folder Name Outside")
-					.setValue(this.plugin.settings.folderNoteType)
-					.onChange(async (value) => {
-						this.plugin.settings.folderNoteType = value;
-						await this.plugin.saveSettings();
-					})
-			);
-		// new Setting(containerEl)
-		// 	.setName("Debug Plugin")
-		// 	.setDesc("If enabled, the plugin will create extensive logs.")
-		// 	.addToggle((toggle) =>
-		// 		toggle
-		// 			.setValue(this.plugin.settings.debugLogging)
-		// 			.onChange(async (value) => {
-		// 				this.plugin.settings.debugLogging = value;
-		// 				await this.plugin.saveSettings();
-		// 			})
-		// 	);
-		new Setting(containerEl)
-			.setName("Show Folder Notes")
-			.setDesc("If enabled, folder notes will be listed alongside other notes in the generated waypoints.")
-			.addToggle((toggle) =>
-				toggle.setValue(this.plugin.settings.showFolderNotes).onChange(async (value) => {
-					this.plugin.settings.showFolderNotes = value;
-					await this.plugin.saveSettings();
-				})
-			);
-		new Setting(containerEl)
-			.setName("Show Non-Markdown Files")
-			.setDesc("If enabled, non-Markdown files will be listed alongside other notes in the generated waypoints.")
-			.addToggle((toggle) =>
-				toggle.setValue(this.plugin.settings.showNonMarkdownFiles).onChange(async (value) => {
-					this.plugin.settings.showNonMarkdownFiles = value;
-					await this.plugin.saveSettings();
-				})
-			);
-		new Setting(containerEl)
-			.setName("Show Enclosing Note")
-			.setDesc("If enabled, the name of the folder note containing the waypoint will be listed at the top of the generated waypoints.")
-			.addToggle((toggle) =>
-				toggle.setValue(this.plugin.settings.showEnclosingNote).onChange(async (value) => {
-					this.plugin.settings.showEnclosingNote = value;
-					await this.plugin.saveSettings();
-				})
-			);
-		new Setting(containerEl)
-			.setName("Stop Scan at Folder Notes")
-			.setDesc("If enabled, the waypoint generator will stop scanning nested folders when it encounters a folder note. Otherwise, it will only stop if the folder note contains a waypoint.")
-			.addToggle((toggle) =>
-				toggle.setValue(this.plugin.settings.stopScanAtFolderNotes).onChange(async (value) => {
-					this.plugin.settings.stopScanAtFolderNotes = value;
-					await this.plugin.saveSettings();
-				})
-			);
-		new Setting(containerEl)
-			.setName("Use WikiLinks")
-			.setDesc("If enabled, links will be generated like [[My Page]] instead of [My Page](../Folder/My%Page.md).")
-			.addToggle((toggle) =>
-				toggle.setValue(this.plugin.settings.useWikiLinks).onChange(async (value) => {
-					this.plugin.settings.useWikiLinks = value;
-					await this.plugin.saveSettings();
-				})
-			);
-		new Setting(containerEl)
-			.setName("Use Spaces for Indentation")
-			.setDesc("If enabled, the waypoint list will be indented with spaces rather than with tabs.")
-			.addToggle((toggle: ToggleComponent) => toggle
-				.setValue(this.plugin.settings.useSpaces)
-				.onChange(async (value: boolean) => {
-					this.plugin.settings.useSpaces = value;
-					await this.plugin.saveSettings();
-				})
-			);
-		new Setting(containerEl)
-			.setName("Number of Spaces for Indentation")
-			.setDesc("If use spaces is enabled, this is the number of spaces that will be used for indentation")
-			.addText((text: TextComponent) => text
-				.setPlaceholder("2")
-				.setValue("" + this.plugin.settings.numSpaces)
-				.onChange(async (value: string) => {
-					let num = parseInt(value, 10);
-					if (isNaN(num)) return;
-					this.plugin.settings.numSpaces = num;
-					await this.plugin.saveSettings();
-				})
-			);
-		new Setting(containerEl)
-			.setName("Waypoint Flag")
-			.setDesc("Text flag that triggers waypoint generation in a folder note. Must be surrounded by double-percent signs.")
-			.addText((text) =>
-				text
-					.setPlaceholder(DEFAULT_SETTINGS.waypointFlag)
-					.setValue(this.plugin.settings.waypointFlag)
-					.onChange(async (value) => {
-						if (value && value.startsWith("%%") && value.endsWith("%%") && value !== "%%" && value !== "%%%" && value !== "%%%%") {
-							this.plugin.settings.waypointFlag = value;
-						} else {
-							this.plugin.settings.waypointFlag = DEFAULT_SETTINGS.waypointFlag;
-							console.error("Error: Waypoint flag must be surrounded by double-percent signs.");
-						}
-						await this.plugin.saveSettings();
-					})
-			);
-		new Setting(containerEl)
-			.setName("Landmark Flag")
-			.setDesc("Text flag that triggers landmark generation in a folder note. Must be surrounded by double-percent signs.")
-			.addText((text) =>
-				text
-					.setPlaceholder(DEFAULT_SETTINGS.landmarkFlag)
-					.setValue(this.plugin.settings.landmarkFlag)
-					.onChange(async (value) => {
-						if (value && value.startsWith("%%") && value.endsWith("%%") && value !== "%%" && value !== "%%%" && value !== "%%%%") {
-							this.plugin.settings.landmarkFlag = value;
-						} else {
-							this.plugin.settings.landmarkFlag = DEFAULT_SETTINGS.landmarkFlag;
-							console.error("Error: Landmark flag must be surrounded by double-percent signs.");
-						}
-						await this.plugin.saveSettings();
-					})
-			);
-		new Setting(containerEl)
-			.setName("Ignored Files/Folders")
-			.setDesc("Regex list of files or folders to ignore while making indices. Enter only one regex per line.")
-			.addTextArea((text) =>
-				text
-					.setPlaceholder(DEFAULT_SETTINGS.ignorePaths.join("\n"))
-					.setValue(this.plugin.settings.ignorePaths.join("\n"))
-					.onChange(async (value) => {
-						const paths = value
-							.trim()
-							.split("\n")
-							.map((value) => this.getNormalizedPath(value));
-						this.plugin.settings.ignorePaths = paths;
-						await this.plugin.saveSettings();
-					})
-			);
-		const postscriptElement = containerEl.createEl("div", {
-			cls: "setting-item",
-		});
-		const descriptionElement = postscriptElement.createDiv({
-			cls: "setting-item-description",
-		});
-		descriptionElement.createSpan({
-			text: "For instructions on how to use this plugin, check out the README on ",
-		});
-		descriptionElement.createEl("a", {
-			attr: { href: "https://github.com/IdreesInc/Waypoint" },
-			text: "GitHub",
-		});
-		descriptionElement.createSpan({
-			text: " or get in touch with the author ",
-		});
-		descriptionElement.createEl("a", {
-			attr: { href: "https://github.com/IdreesInc" },
-			text: "@IdreesInc",
-		});
-		postscriptElement.appendChild(descriptionElement);
-	}
-
-	getNormalizedPath(path: string): string {
-		return path.length == 0 ? path : normalizePath(path);
-	}
-}
+import { App, debounce, normalizePath, Plugin, PluginSettingTab, Setting, TAbstractFile, TFile, TFolder, TextComponent, ToggleComponent } from "obsidian";
+
+enum FolderNoteType {
+	InsideFolder = "INSIDE_FOLDER",
+	OutsideFolder = "OUTSIDE_FOLDER",
+}
+
+enum WaypointType {
+	Waypoint = "waypoint",
+	Landmark = "landmark",
+}
+
+interface WaypointSettings {
+	waypointFlag: string;
+	landmarkFlag: string;
+	stopScanAtFolderNotes: boolean;
+	showFolderNotes: boolean;
+	showNonMarkdownFiles: boolean;
+	debugLogging: boolean;
+	useWikiLinks: boolean;
+	showEnclosingNote: boolean;
+	folderNoteType: string;
+	ignorePaths: string[];
+	useSpaces: boolean;
+	numSpaces: number;
+}
+
+const DEFAULT_SETTINGS: WaypointSettings = {
+	waypointFlag: "%% Waypoint %%",
+	landmarkFlag: "%% Landmark %%",
+	stopScanAtFolderNotes: false,
+	showFolderNotes: false,
+	showNonMarkdownFiles: false,
+	debugLogging: false,
+	useWikiLinks: true,
+	showEnclosingNote: false,
+	folderNoteType: FolderNoteType.InsideFolder,
+	ignorePaths: ["_attachments"],
+	useSpaces: false,
+	numSpaces: 2,
+};
+
+export default class Waypoint extends Plugin {
+	static readonly BEGIN_WAYPOINT = "%% Begin Waypoint %%";
+	static readonly END_WAYPOINT = "%% End Waypoint %%";
+	static readonly BEGIN_LANDMARK = "%% Begin Landmark %%";
+	static readonly END_LANDMARK = "%% End Landmark %%";
+
+	foldersWithChanges = new Set<TFolder>();
+	settings: WaypointSettings;
+
+	async onload() {
+		await this.loadSettings();
+		this.addCommand({
+			id: "go_to_parent_waypoint",
+			name: "Go to parent Waypoint",
+			callback: async () => {
+				const curFile = this.app.workspace.getActiveFile();
+				const [, parentPoint] = await this.locateParentPoint(curFile, false);
+				this.app.workspace.activeLeaf.openFile(parentPoint);
+			},
+		});
+		this.app.workspace.onLayoutReady(async () => {
+			// Register events after layout is built to avoid initial wave of 'create' events
+			this.registerEvent(
+				this.app.vault.on("create", (file) => {
+					this.log("create " + file.name);
+					this.foldersWithChanges.add(file.parent);
+					this.scheduleUpdate();
+				})
+			);
+			this.registerEvent(
+				this.app.vault.on("delete", (file) => {
+					this.log("delete " + file.name);
+					const parentFolder = this.getParentFolder(file.path);
+					if (parentFolder !== null) {
+						this.foldersWithChanges.add(parentFolder);
+						this.scheduleUpdate();
+					}
+				})
+			);
+			this.registerEvent(
+				this.app.vault.on("rename", (file, oldPath) => {
+					this.log("rename " + file.name);
+					this.foldersWithChanges.add(file.parent);
+					const parentFolder = this.getParentFolder(oldPath);
+					if (parentFolder !== null) {
+						this.foldersWithChanges.add(parentFolder);
+					}
+					this.scheduleUpdate();
+				})
+			);
+			this.registerEvent(this.app.vault.on("modify", this.detectFlags));
+		});
+
+		// This adds a settings tab so the user can configure various aspects of the plugin
+		this.addSettingTab(new WaypointSettingsTab(this.app, this));
+	}
+
+	onunload() {}
+
+	detectFlags = async (file: TFile) => {
+		this.detectFlag(file, WaypointType.Waypoint);
+		this.detectFlag(file, WaypointType.Landmark);
+	};
+
+	/**
+	 * Scan the given file for the waypoint flag. If found, update the waypoint.
+	 * @param file The file to scan
+	 */
+	detectFlag = async (file: TFile, flagType: WaypointType) => {
+		this.log("Modification on " + file.name);
+		this.log("Scanning for " + flagType + " flags...");
+		const waypointFlag = await this.getWaypointFlag(flagType);
+		const text = await this.app.vault.cachedRead(file);
+		const lines: string[] = text.split("\n");
+		for (let i = 0; i < lines.length; i++) {
+			if (lines[i].trim().includes(waypointFlag)) {
+				if (this.isFolderNote(file)) {
+					this.log("Found " + flagType + " flag in folder note!");
+					await this.updateWaypoint(file, flagType);
+					await this.updateParentPoint(file.parent, this.settings.folderNoteType === FolderNoteType.OutsideFolder);
+					return;
+				} else if (file.parent.isRoot()) {
+					this.log("Found " + flagType + " flag in root folder.");
+					this.printError(file, `%% Error: Cannot create a ` + flagType + ` in the root folder of your vault. For more information, check the instructions [here](https://github.com/IdreesInc/Waypoint) %%`, flagType);
+					return;
+				} else {
+					this.log("Found " + flagType + " flag in invalid note.");
+					this.printError(file, `%% Error: Cannot create a ` + flagType + ` in a note that's not the folder note. For more information, check the instructions [here](https://github.com/IdreesInc/Waypoint) %%`, flagType);
+					return;
+				}
+			}
+		}
+		this.log("No " + flagType + " flags found.");
+	};
+
+	isFolderNote(file: TFile): boolean {
+		if (this.settings.folderNoteType === FolderNoteType.InsideFolder) {
+			return file.basename == file.parent.name;
+		}
+		if (file.parent) {
+			return this.app.vault.getAbstractFileByPath(this.getCleanParentPath(file) + file.basename) instanceof TFolder;
+		}
+		return false;
+	}
+
+	getCleanParentPath(node: TAbstractFile): string {
+		if (node.parent instanceof TFolder && node.parent.isRoot()) {
+			return "";
+		}
+		return node.parent.path + "/";
+	}
+
+	async printError(file: TFile, error: string, flagType: WaypointType) {
+		this.log("Creating " + flagType + " error in " + file.path);
+		const text = await this.app.vault.read(file);
+		const lines: string[] = text.split("\n");
+		let waypointIndex = -1;
+		const pointFlag = await this.getWaypointFlag(flagType);
+		for (let i = 0; i < lines.length; i++) {
+			const trimmed = lines[i].trim();
+			if (trimmed.includes(pointFlag)) {
+				waypointIndex = i;
+			}
+		}
+		if (waypointIndex === -1) {
+			console.error("Error: No " + flagType + " flag found while trying to print error.");
+			return;
+		}
+		lines.splice(waypointIndex, 1, error);
+		await this.app.vault.modify(file, lines.join("\n"));
+	}
+
+	/**
+	 * Get the string indices of the begin and end points for the given waypoint.
+	 */
+	async getWaypointBounds(flag: string): Promise<[string, string] | [null, null]> {
+		if (flag === WaypointType.Waypoint) {
+			return [Waypoint.BEGIN_WAYPOINT, Waypoint.END_WAYPOINT];
+		}
+		if (flag === WaypointType.Landmark) {
+			return [Waypoint.BEGIN_LANDMARK, Waypoint.END_LANDMARK];
+		}
+		return [null, null];
+	}
+
+	/**
+	 * Get the indicator for the given waypoint type.
+	 */
+	async getWaypointFlag(type: WaypointType): Promise<string> | null {
+		if (type === WaypointType.Waypoint) {
+			return this.settings.waypointFlag;
+		} else if (type === WaypointType.Landmark) {
+			return this.settings.landmarkFlag;
+		}
+		console.error("Error: Invalid waypoint type: " + type);
+		return null;
+	}
+
+	/**
+	 * Given a file with a waypoint flag, generate a file tree representation and update the waypoint text.
+	 * @param file The file to update
+	 */
+	async updateWaypoint(file: TFile, flagType: WaypointType) {
+		this.log("Updating " + flagType + " in " + file.path);
+		let fileTree;
+		if (this.settings.folderNoteType === FolderNoteType.InsideFolder) {
+			fileTree = await this.getFileTreeRepresentation(file.parent, file.parent, 0, true);
+		} else {
+			const folder = this.app.vault.getAbstractFileByPath(this.getCleanParentPath(file) + file.basename);
+			if (folder instanceof TFolder) {
+				fileTree = await this.getFileTreeRepresentation(file.parent, folder, 0, true);
+			}
+		}
+		const [beginWaypoint, endWaypoint] = await this.getWaypointBounds(flagType);
+		let waypoint = `${beginWaypoint}\n${fileTree}\n\n${endWaypoint}`;
+		if (beginWaypoint === null || endWaypoint === null) {
+			console.error('Error: Waypoint bounds not found, unable to continue.');
+			return;
+		}
+		const waypointFlag = await this.getWaypointFlag(flagType);
+		const text = await this.app.vault.read(file);
+		const lines: string[] = text.split("\n");
+		let waypointStart = -1;
+		let waypointEnd = -1;
+		let isCallout;
+		// Whether this is the first time we are creating the waypoint
+		let initialWaypoint = false;
+		for (let i = 0; i < lines.length; i++) {
+			const trimmed = lines[i].trim();
+			if (waypointStart === -1 && (trimmed.includes(waypointFlag) || trimmed.includes(beginWaypoint))) {
+				isCallout = trimmed.startsWith(">");
+				initialWaypoint = trimmed.includes(waypointFlag);
+				waypointStart = i;
+				continue;
+			}
+			if (waypointStart !== -1 && trimmed === endWaypoint) {
+				waypointEnd = i;
+				break;
+			}
+		}
+		if (waypointStart === -1) {
+			console.error("Error: No " + flagType + " found while trying to update " + file.path);
+			return;
+		}
+		this.log(flagType + " found at " + waypointStart + " to " + waypointEnd);
+		if (isCallout) {
+			if (initialWaypoint) {
+				// Add callout block prefix to the waypoint
+				const prefix = flagType === WaypointType.Landmark ? "[!landmark]\n" : "[!waypoint]\n";
+				waypoint = prefix + waypoint;
+			}
+			// Prefix each line with ">" to make it a callout
+			const waypointLines = waypoint.split("\n");
+			const updatedLines = waypointLines.map((line) => `>${line}`);
+			waypoint = updatedLines.join("\n");
+		}
+		lines.splice(waypointStart, waypointEnd !== -1 ? waypointEnd - waypointStart + 1 : 1, waypoint);
+		await this.app.vault.modify(file, lines.join("\n"));
+	}
+
+	/**
+	 * Generate a file tree representation of the given folder.
+	 * @param rootNode The root of the file tree that will be generated
+	 * @param node The current node in our recursive descent
+	 * @param indentLevel How many levels of indentation to draw
+	 * @param topLevel Whether this is the top level of the tree or not
+	 * @returns The string representation of the tree, or null if the node is not a file or folder
+	 */
+	async getFileTreeRepresentation(rootNode: TFolder, node: TAbstractFile, indentLevel: number, topLevel = false): Promise<string> | null {
+		const indent = this.settings.useSpaces ? (" ").repeat(this.settings.numSpaces) : "	";
+		const bullet = indent.repeat(indentLevel) + "-";
+		if (!(node instanceof TFile) && !(node instanceof TFolder)) {
+			return null;
+		}
+		this.log(node.path);
+		if (this.ignorePath(node.path)) {
+			return null;
+		}
+		if (node instanceof TFile) {
+			if (this.settings.debugLogging) {
+				console.log(node);
+			}
+			// Print the file name
+			if (node.extension == "md") {
+				if (this.settings.useWikiLinks) {
+					return `${bullet} [[${node.basename}]]`;
+				}
+				return `${bullet} [${node.basename}](${this.getEncodedUri(rootNode, node)})`;
+			}
+			if (this.settings.showNonMarkdownFiles) {
+				if (this.settings.useWikiLinks) {
+					return `${bullet} [[${node.name}]]`;
+				}
+				return `${bullet} [${node.name}](${this.getEncodedUri(rootNode, node)})`;
+			}
+			return null;
+		}
+		let text = "";
+		if (!topLevel || this.settings.showEnclosingNote) {
+			// Print the folder name
+			text = `${bullet} **${node.name}**`;
+			let folderNote;
+			if (this.settings.folderNoteType === FolderNoteType.InsideFolder) {
+				folderNote = this.app.vault.getAbstractFileByPath(node.path + "/" + node.name + ".md");
+			} else if (node.parent) {
+				folderNote = this.app.vault.getAbstractFileByPath(node.parent.path + "/" + node.name + ".md");
+			}
+			if (folderNote instanceof TFile) {
+				if (this.settings.useWikiLinks) {
+					text = `${bullet} **[[${folderNote.basename}]]**`;
+				}
+				text = `${bullet} **[${folderNote.basename}](${this.getEncodedUri(rootNode, folderNote)})**`;
+				if (!topLevel) {
+					if (this.settings.stopScanAtFolderNotes) {
+						return text;
+					}
+					const content = await this.app.vault.cachedRead(folderNote);
+					if (content.includes(Waypoint.BEGIN_WAYPOINT) || content.includes(this.settings.waypointFlag)) {
+						return text;
+					}
+				}
+			}
+		}
+		if (!node.children || node.children.length == 0) {
+			return `${bullet} **${node.name}**`;
+		}
+		// Print the files and nested folders within the folder
+		let children = node.children;
+		children = children.sort((a, b) => {
+			return a.name.localeCompare(b.name, undefined, {
+				numeric: true,
+				sensitivity: "base",
+			});
+		});
+		if (!this.settings.showFolderNotes) {
+			if (this.settings.folderNoteType === FolderNoteType.InsideFolder) {
+				children = children.filter((child) => (this.settings.showFolderNotes || child.name !== node.name + ".md") && !this.ignorePath(child.path));
+			} else {
+				const folderNames = new Set();
+				for (const element of children) {
+					if (element instanceof TFolder) {
+						folderNames.add(element.name + ".md");
+					}
+				}
+				children = children.filter((child) => (child instanceof TFolder || !folderNames.has(child.name)) && !this.ignorePath(child.path));
+			}
+		}
+		if (children.length > 0) {
+			const nextIndentLevel = topLevel && !this.settings.showEnclosingNote ? indentLevel : indentLevel + 1;
+			text += (text === "" ? "" : "\n") + (await Promise.all(children.map((child) => this.getFileTreeRepresentation(rootNode, child, nextIndentLevel)))).filter(Boolean).join("\n");
+		}
+		return text;
+	}
+
+	/**
+	 * Generate an encoded URI path to the given file that is relative to the given root.
+	 * @param rootNode The from which the relative path will be generated
+	 * @param node The node to which the path will be generated
+	 * @returns The encoded path
+	 */
+	getEncodedUri(rootNode: TFolder, node: TAbstractFile) {
+		if (rootNode.isRoot()) {
+			return `./${encodeURI(node.path)}`;
+		}
+		return `./${encodeURI(node.path.substring(rootNode.path.length + 1))}`;
+	}
+
+	ignorePath(path: string): boolean {
+		let found = false;
+		this.settings.ignorePaths.forEach((comparePath) => {
+			const regex = new RegExp(comparePath);
+			if (path.match(regex)) {
+				this.log(`Ignoring path: ${path}`);
+				found = true;
+			}
+		});
+		if (found) {
+			return true;
+		}
+		return false;
+	}
+
+	/**
+	 * Scan the changed folders and their ancestors for waypoints and update them if found.
+	 */
+	updateChangedFolders = async () => {
+		this.log("Updating changed folders...");
+		this.foldersWithChanges.forEach((folder) => {
+			this.log("Updating " + folder.path);
+			this.updateParentPoint(folder, true);
+		});
+		this.foldersWithChanges.clear();
+	};
+
+	/**
+	 * Schedule an update for the changed folders after debouncing to prevent excessive updates.
+	 */
+	scheduleUpdate = debounce(this.updateChangedFolders.bind(this), 500, true);
+
+	/**
+	 * Update the ancestor waypoint (if any) of the given file/folder.
+	 * @param node The node to start the search from
+	 * @param includeCurrentNode Whether to include the given folder in the search
+	 */
+	updateParentPoint = async (node: TAbstractFile, includeCurrentNode: boolean) => {
+		const [parentFlag, parentPoint] = await this.locateParentPoint(node, includeCurrentNode);
+		if (parentPoint === null) {
+			return;
+		}
+		this.updateWaypoint(parentPoint, parentFlag);
+		this.updateParentPoint(parentPoint.parent, false);
+	};
+
+	/**
+	 * Locate the ancestor waypoint (if any) of the given file/folder.
+	 * @param node The node to start the search from
+	 * @param includeCurrentNode Whether to include the given folder in the search
+	 * @returns The ancestor waypoint, or null if none was found
+	 */
+	async locateParentPoint(node: TAbstractFile, includeCurrentNode: boolean): Promise<[WaypointType, TFile]> {
+		this.log("Locating parent flag and file of " + node.name);
+		let folder = includeCurrentNode ? node : node.parent;
+		while (folder) {
+			let folderNote;
+			if (this.settings.folderNoteType === FolderNoteType.InsideFolder) {
+				folderNote = this.app.vault.getAbstractFileByPath(folder.path + "/" + folder.name + ".md");
+			} else {
+				if (folder.parent) {
+					folderNote = this.app.vault.getAbstractFileByPath(this.getCleanParentPath(folder) + folder.name + ".md");
+				}
+			}
+			if (folderNote instanceof TFile) {
+				this.log("Found folder note: " + folderNote.path);
+				const text = await this.app.vault.cachedRead(folderNote);
+				if (text.includes(Waypoint.BEGIN_WAYPOINT) || text.includes(this.settings.waypointFlag)) {
+					this.log("Found parent waypoint!");
+					return [WaypointType.Waypoint, folderNote];
+				}
+				if (text.includes(Waypoint.BEGIN_LANDMARK) || text.includes(this.settings.landmarkFlag)) {
+					this.log("Found parent landmark!");
+					return [WaypointType.Landmark, folderNote];
+				}
+			}
+			folder = folder.parent;
+		}
+		this.log("No parent flag found.");
+		return [null, null];
+	}
+
+	/**
+	 * Get the parent folder of the given filepath if it exists.
+	 * @param path The filepath to search
+	 * @returns The parent folder, or null if none exists
+	 */
+	getParentFolder(path: string): TFolder {
+		const abstractFile = this.app.vault.getAbstractFileByPath(path.split("/").slice(0, -1).join("/"));
+		if (abstractFile instanceof TFolder) {
+			return abstractFile;
+		}
+		return null;
+	}
+
+	log(message: string) {
+		if (this.settings.debugLogging) {
+			console.log(message);
+		}
+	}
+
+	async loadSettings() {
+		this.settings = Object.assign({}, DEFAULT_SETTINGS, await this.loadData());
+	}
+
+	async saveSettings() {
+		await this.saveData(this.settings);
+	}
+}
+
+class WaypointSettingsTab extends PluginSettingTab {
+	plugin: Waypoint;
+
+	constructor(app: App, plugin: Waypoint) {
+		super(app, plugin);
+		this.plugin = plugin;
+	}
+
+	display(): void {
+		const { containerEl } = this;
+		containerEl.empty();
+		containerEl.createEl("h2", { text: "Waypoint Settings" });
+		new Setting(this.containerEl)
+			.setName("Folder Note Style")
+			.setDesc("Select the style of folder note used.")
+			.addDropdown((dropdown) =>
+				dropdown
+					.addOption(FolderNoteType.InsideFolder, "Folder Name Inside")
+					.addOption(FolderNoteType.OutsideFolder, "Folder Name Outside")
+					.setValue(this.plugin.settings.folderNoteType)
+					.onChange(async (value) => {
+						this.plugin.settings.folderNoteType = value;
+						await this.plugin.saveSettings();
+					})
+			);
+		// new Setting(containerEl)
+		// 	.setName("Debug Plugin")
+		// 	.setDesc("If enabled, the plugin will create extensive logs.")
+		// 	.addToggle((toggle) =>
+		// 		toggle
+		// 			.setValue(this.plugin.settings.debugLogging)
+		// 			.onChange(async (value) => {
+		// 				this.plugin.settings.debugLogging = value;
+		// 				await this.plugin.saveSettings();
+		// 			})
+		// 	);
+		new Setting(containerEl)
+			.setName("Show Folder Notes")
+			.setDesc("If enabled, folder notes will be listed alongside other notes in the generated waypoints.")
+			.addToggle((toggle) =>
+				toggle.setValue(this.plugin.settings.showFolderNotes).onChange(async (value) => {
+					this.plugin.settings.showFolderNotes = value;
+					await this.plugin.saveSettings();
+				})
+			);
+		new Setting(containerEl)
+			.setName("Show Non-Markdown Files")
+			.setDesc("If enabled, non-Markdown files will be listed alongside other notes in the generated waypoints.")
+			.addToggle((toggle) =>
+				toggle.setValue(this.plugin.settings.showNonMarkdownFiles).onChange(async (value) => {
+					this.plugin.settings.showNonMarkdownFiles = value;
+					await this.plugin.saveSettings();
+				})
+			);
+		new Setting(containerEl)
+			.setName("Show Enclosing Note")
+			.setDesc("If enabled, the name of the folder note containing the waypoint will be listed at the top of the generated waypoints.")
+			.addToggle((toggle) =>
+				toggle.setValue(this.plugin.settings.showEnclosingNote).onChange(async (value) => {
+					this.plugin.settings.showEnclosingNote = value;
+					await this.plugin.saveSettings();
+				})
+			);
+		new Setting(containerEl)
+			.setName("Stop Scan at Folder Notes")
+			.setDesc("If enabled, the waypoint generator will stop scanning nested folders when it encounters a folder note. Otherwise, it will only stop if the folder note contains a waypoint.")
+			.addToggle((toggle) =>
+				toggle.setValue(this.plugin.settings.stopScanAtFolderNotes).onChange(async (value) => {
+					this.plugin.settings.stopScanAtFolderNotes = value;
+					await this.plugin.saveSettings();
+				})
+			);
+		new Setting(containerEl)
+			.setName("Use WikiLinks")
+			.setDesc("If enabled, links will be generated like [[My Page]] instead of [My Page](../Folder/My%Page.md).")
+			.addToggle((toggle) =>
+				toggle.setValue(this.plugin.settings.useWikiLinks).onChange(async (value) => {
+					this.plugin.settings.useWikiLinks = value;
+					await this.plugin.saveSettings();
+				})
+			);
+		new Setting(containerEl)
+			.setName("Use Spaces for Indentation")
+			.setDesc("If enabled, the waypoint list will be indented with spaces rather than with tabs.")
+			.addToggle((toggle: ToggleComponent) => toggle
+				.setValue(this.plugin.settings.useSpaces)
+				.onChange(async (value: boolean) => {
+					this.plugin.settings.useSpaces = value;
+					await this.plugin.saveSettings();
+				})
+			);
+		new Setting(containerEl)
+			.setName("Number of Spaces for Indentation")
+			.setDesc("If use spaces is enabled, this is the number of spaces that will be used for indentation")
+			.addText((text: TextComponent) => text
+				.setPlaceholder("2")
+				.setValue("" + this.plugin.settings.numSpaces)
+				.onChange(async (value: string) => {
+					let num = parseInt(value, 10);
+					if (isNaN(num)) return;
+					this.plugin.settings.numSpaces = num;
+					await this.plugin.saveSettings();
+				})
+			);
+		new Setting(containerEl)
+			.setName("Waypoint Flag")
+			.setDesc("Text flag that triggers waypoint generation in a folder note. Must be surrounded by double-percent signs.")
+			.addText((text) =>
+				text
+					.setPlaceholder(DEFAULT_SETTINGS.waypointFlag)
+					.setValue(this.plugin.settings.waypointFlag)
+					.onChange(async (value) => {
+						if (value && value.startsWith("%%") && value.endsWith("%%") && value !== "%%" && value !== "%%%" && value !== "%%%%") {
+							this.plugin.settings.waypointFlag = value;
+						} else {
+							this.plugin.settings.waypointFlag = DEFAULT_SETTINGS.waypointFlag;
+							console.error("Error: Waypoint flag must be surrounded by double-percent signs.");
+						}
+						await this.plugin.saveSettings();
+					})
+			);
+		new Setting(containerEl)
+			.setName("Landmark Flag")
+			.setDesc("Text flag that triggers landmark generation in a folder note. Must be surrounded by double-percent signs.")
+			.addText((text) =>
+				text
+					.setPlaceholder(DEFAULT_SETTINGS.landmarkFlag)
+					.setValue(this.plugin.settings.landmarkFlag)
+					.onChange(async (value) => {
+						if (value && value.startsWith("%%") && value.endsWith("%%") && value !== "%%" && value !== "%%%" && value !== "%%%%") {
+							this.plugin.settings.landmarkFlag = value;
+						} else {
+							this.plugin.settings.landmarkFlag = DEFAULT_SETTINGS.landmarkFlag;
+							console.error("Error: Landmark flag must be surrounded by double-percent signs.");
+						}
+						await this.plugin.saveSettings();
+					})
+			);
+		new Setting(containerEl)
+			.setName("Ignored Files/Folders")
+			.setDesc("Regex list of files or folders to ignore while making indices. Enter only one regex per line.")
+			.addTextArea((text) =>
+				text
+					.setPlaceholder(DEFAULT_SETTINGS.ignorePaths.join("\n"))
+					.setValue(this.plugin.settings.ignorePaths.join("\n"))
+					.onChange(async (value) => {
+						const paths = value
+							.trim()
+							.split("\n")
+							.map((value) => this.getNormalizedPath(value));
+						this.plugin.settings.ignorePaths = paths;
+						await this.plugin.saveSettings();
+					})
+			);
+		const postscriptElement = containerEl.createEl("div", {
+			cls: "setting-item",
+		});
+		const descriptionElement = postscriptElement.createDiv({
+			cls: "setting-item-description",
+		});
+		descriptionElement.createSpan({
+			text: "For instructions on how to use this plugin, check out the README on ",
+		});
+		descriptionElement.createEl("a", {
+			attr: { href: "https://github.com/IdreesInc/Waypoint" },
+			text: "GitHub",
+		});
+		descriptionElement.createSpan({
+			text: " or get in touch with the author ",
+		});
+		descriptionElement.createEl("a", {
+			attr: { href: "https://github.com/IdreesInc" },
+			text: "@IdreesInc",
+		});
+		postscriptElement.appendChild(descriptionElement);
+	}
+
+	getNormalizedPath(path: string): string {
+		return path.length == 0 ? path : normalizePath(path);
+	}
+}